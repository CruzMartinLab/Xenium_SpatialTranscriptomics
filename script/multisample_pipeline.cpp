--- conflicted
+++ resolved
@@ -20,14 +20,11 @@
     float radius = -1.0f;
     bool noBackground = false;
     int32_t minCtPerUnit;
-<<<<<<< HEAD
     bool tiles2hex_only = false;
     bool forceTileSize = false;
-=======
     std::string include_ftr_regex;
     std::string exclude_ftr_regex;
 
->>>>>>> 4f904718
     bool overwrite = false;
 
     ParamList pl;
@@ -47,14 +44,9 @@
         .add_option("tile-buffer", "Buffer size per tile per thread (default: 1000 lines)", tileBuffer)
         .add_option("batch-size", "(Only used if the input is gzipped or a stdin stream.) Batch size in terms of the number of lines (default: 10000)", batchSize);
     // tiles2hex Options
-<<<<<<< HEAD
     pl.add_option("min-total-count-per-sample", "Minimum total gene count per sample (default: 1) to include in the joint model", minTotalCountPerSample)
         .add_option("hex-size", "Hexagon size(s) (size length)", hexSizes)
         .add_option("hex-grid-dist", "Hexagon grid distance(s) (center-to-center distance)", hexGridDists)
-=======
-    pl.add_option("hex-size", "Hexagon size (size length)", hexSize)
-        .add_option("hex-grid-dist", "Hexagon grid distance (center-to-center distance)", hexGridDist)
->>>>>>> 4f904718
         .add_option("anchor-files", "Anchor files (one for each sample)", anchorList)
         .add_option("anchor-files-list", "A file containing the path to the anchor file for each sample", anchorListFile)
         .add_option("radius", "Radius for each set of anchors", radius)
@@ -128,20 +120,14 @@
     if (!outDir.empty() && (outDir.back() == '/' || outDir.back() == '\\')) {
         outDir.pop_back();
     }
-<<<<<<< HEAD
     if (jointPref.back() != '.') {
         jointPref += ".";
     }
-
-    std::vector<std::string> samples, outDirs, featureTsvs, tileTsvs, tileIndexes;
-=======
     bool check_include = !include_ftr_regex.empty();
     bool check_exclude = !exclude_ftr_regex.empty();
     std::regex regex_include(include_ftr_regex);
     std::regex regex_exclude(exclude_ftr_regex);
-
-    std::vector<std::string> samples, outDirs;
->>>>>>> 4f904718
+    std::vector<std::string> samples, outDirs, featureTsvs, tileTsvs, tileIndexes;
     std::unordered_map<std::string, uint32_t> sampleIdx;
     size_t S = 0;
 { // 0) Gather input files
@@ -291,14 +277,6 @@
         while (std::getline(fin, line)) {
             if (line.empty() || line[0] == '#') continue;
             split(tokens, "\t", line);
-<<<<<<< HEAD
-            if (tokens.size() < 2) {
-                error("Invalid line (less than 2 tokens) %s in feature file %s", line.c_str(), featFile.c_str());
-            }
-            feature = tokens[0];
-            if (!str2num<uint64_t>(tokens[1], cnt)) {
-                error("Invalid count value %s (line %s) in feature file", tokens[1].c_str(), line.c_str());
-=======
             if (tokens.size() < 2) continue; // Skip invalid lines
             if (!str2num<uint64_t>(tokens[1], cnt)) {
                 warning("Skip invalid feature line: %s", line.c_str());
@@ -309,7 +287,6 @@
             bool exclude = check_exclude && std::regex_match(feature, regex_exclude);
             if (!include || exclude) { // Skip features based on regex filters
                 continue;
->>>>>>> 4f904718
             }
             auto it = featCounts.find(feature);
             if (it == featCounts.end()) {
